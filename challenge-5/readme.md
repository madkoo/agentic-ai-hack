--- conflicted
+++ resolved
@@ -53,7 +53,8 @@
 
 This notebook is composed of only two cells of code. The first one will have in it 4 core components: 3 are dedicated to the creation of the 3 agents we have defined and the last piece is a `task` will be the orchestrator, that defines specific instructions to orchestrate the 3 agent.
 
-<<<<<<< HEAD
+In Semantic Kernel's Concurrent Orchestration, [`tasks`](https://learn.microsoft.com/en-us/semantic-kernel/frameworks/agent/agent-orchestration/concurrent?pivots=programming-language-python#invoke-the-orchestration-1) revolve around integrating AI capabilities with traditional programming through a **modular** architecture. Core tasks include creating and managing skills (collections of related AI functions), designing and using prompts for both natural language and code generation, orchestrating planners to break down goals into executable steps, and using connectors to interface with external services like APIs or databases. Developers also manage memory for context retention, handle input/output pipelines, and coordinate execution flows that combine multiple skills or plugins. These components enable building intelligent, context-aware agents that can reason, plan, and act autonomously.
+
 ## Part 2 - Now onto automation!
 
 Great! Now that you've built your orchestrator in the Jupyter notebook, it's time to deploy it as a production-ready Azure Function app. We've already prepared the Azure Function infrastructure in the `azure-function-orchestrator` folder.
@@ -76,22 +77,6 @@
 
 
    Or use the VS Code task: `func: func: host start` from the command palette (Ctrl+Shift+P).
-=======
-In Semantic Kernel's Concurrent Orchestration, [`tasks`](https://learn.microsoft.com/en-us/semantic-kernel/frameworks/agent/agent-orchestration/concurrent?pivots=programming-language-python#invoke-the-orchestration-1) revolve around integrating AI capabilities with traditional programming through a **modular** architecture. Core tasks include creating and managing skills (collections of related AI functions), designing and using prompts for both natural language and code generation, orchestrating planners to break down goals into executable steps, and using connectors to interface with external services like APIs or databases. Developers also manage memory for context retention, handle input/output pipelines, and coordinate execution flows that combine multiple skills or plugins. These components enable building intelligent, context-aware agents that can reason, plan, and act autonomously.
->>>>>>> db7052ef
-
-
-## Part 2 - Now onto automation!
-
-### Step-by-step deployment instructions:
-
-#### Part 1 - Run your orchestrator locally
-
-1. **Run the helper script** for automated setup and testing:
-```bash
-cd /workspaces/agentic-ai-hack/challenge-5/deployment
-./local-test.sh
-```
 
 Save the output values (appId, password, tenant) - you'll need them for the next steps.
 
